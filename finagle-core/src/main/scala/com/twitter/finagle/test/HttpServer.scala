--- conflicted
+++ resolved
@@ -24,17 +24,10 @@
 
     val logger = java.util.logging.Logger.getLogger(getClass.getName)
     ServerBuilder()
-<<<<<<< HEAD
-     .codec(Http)
-     .service(server)
-     .bindTo(new InetSocketAddress(10000))
-     .logger(logger)
-     .build
-=======
       .codec(Http)
       .bindTo(new InetSocketAddress(10000))
+      .logger(logger)
       .build(server)
->>>>>>> 21121ad8
   }
 
   def quiesce() = ()
